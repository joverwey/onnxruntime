--- conflicted
+++ resolved
@@ -28,7 +28,6 @@
         .TypeConstraint("V", DataTypeImpl::AllFixedSizeTensorTypes()),
     Send);
 
-<<<<<<< HEAD
 void Send::SendShapeInfo(
     const int dst,
     const int num_tensors,  // Number of sent tensors.
@@ -37,80 +36,6 @@
     std::vector<int64_t> aggregated_tensor_shapes) const {
   const int num_tensors_in_bytes = num_tensors * static_cast<int>(sizeof(size_t));
   ORT_ENFORCE(num_tensors_in_bytes < INT_MAX,
-=======
-void CUDART_CB HostSend(void* args) {
-  CommInfo_t* info = reinterpret_cast<CommInfo_t*>(args);
-  MPI_CHECK(MPI_Send(info->buffer, info->size, MPI_CHAR, info->rank, info->tag, MPI_COMM_WORLD));
-}
-
-Status Send::ComputeInternal(OpKernelContext* ctx) const {
-  // Check if control signal is true.
-  const Tensor* input_signal_tensor = ctx->Input<Tensor>(0);
-  const bool* input_signal = input_signal_tensor->template Data<bool>();
-  ORT_ENFORCE(*input_signal, "Input control signal of Send must be true before executing the node.");
-
-  // Extract remote rank
-  const Tensor* remote_rank_tensor = ctx->Input<Tensor>(1);
-  const int64_t* remote_rank = remote_rank_tensor->template Data<int64_t>();
-  const int dst = static_cast<int>(*remote_rank);
-
-#ifdef ENABLE_NVTX_PROFILE
-  profile::NvtxRangeCreator preRange(
-    "PreSend-" + std::to_string(dst), profile::Color::Red);
-  // Begin of preparation for sending data. This time range includes
-  // the time for sending a scalar.
-  preRange.Begin();
-#endif
-
-  // Create buffers
-  const int tensor_num = static_cast<int>(element_types_.size());
-  // TODO move the following variables to member variables for extending life-time
-  // if we want to make the entire call async
-  std::vector<size_t> prefix_tensor_shape_sizes;
-  std::vector<int64_t> aggregated_tensor_shapes;
-  size_t aggregated_aligned_tensor_bytes = 0;
-  // tensor_offsets_in_bytes[i] is the starting byte of the i-th tensor in the send tensor buffer
-  std::vector<size_t> tensor_offsets_in_bytes;
-  // tensor_sizes_in_bytes[i] = (# of elements in the i-th tensor) * sizeof(the i-th tensor's element type)
-  std::vector<size_t> tensor_sizes_in_bytes;
-
-  // Same-rank communication is not allowed because we currently don't have async Send/Recv.
-  int world_rank;
-  MPI_Comm_rank(MPI_COMM_WORLD, &world_rank);
-  ORT_ENFORCE(world_rank != dst, "Sending data to rank ", dst, " on the rank ", world_rank, ".");
-
-  // Compute tensor shapes and sizes
-  size_t prefix_tensor_shape_size_sum = 0;
-  for (int i = 0; i < tensor_num; ++i) {
-    const Tensor* x_tensor = ctx->Input<Tensor>(i + 2);
-    prefix_tensor_shape_size_sum += x_tensor->Shape().NumDimensions();
-    prefix_tensor_shape_sizes.push_back(prefix_tensor_shape_size_sum);
-    aggregated_tensor_shapes.insert(aggregated_tensor_shapes.end(),
-                                    x_tensor->Shape().GetDims().begin(),
-                                    x_tensor->Shape().GetDims().end());
-
-    // Find the next aligned offset in the tensor buffer to meet alignment requirement
-    aggregated_aligned_tensor_bytes = GetAggregatedAlignedAddress(aggregated_aligned_tensor_bytes);
-    tensor_offsets_in_bytes.push_back(aggregated_aligned_tensor_bytes);
-    aggregated_aligned_tensor_bytes += x_tensor->SizeInBytes();
-    tensor_sizes_in_bytes.push_back(x_tensor->SizeInBytes());
-  }
-
-  IAllocatorUniquePtr<char> buffer = AllocateBufferOnCPUPinned<char>(
-      static_cast<size_t>(aggregated_aligned_tensor_bytes));
-
-  // Keep the sync copy in the previous design
-  // TODO they can be moved to async call after global stream becoming accessible
-  for (int i = 0; i < tensor_num; ++i) {
-    const Tensor* x_tensor = ctx->Input<Tensor>(i + 2);
-    ORT_ENFORCE(cudaMemcpy(buffer.get() + tensor_offsets_in_bytes[i], x_tensor->DataRaw(),
-                           tensor_sizes_in_bytes[i], cudaMemcpyDeviceToHost) == cudaSuccess);
-  }
-
-  // Prepare MPI communication info
-  int tensor_num_in_bytes = tensor_num * static_cast<int>(sizeof(size_t));
-  ORT_ENFORCE(tensor_num_in_bytes < INT_MAX,
->>>>>>> ace41b80
               "Total tensor number larger than MPI size limit");
 
   CommInfo_t info_shape_sizes{prefix_tensor_shape_sizes.data(),
@@ -136,7 +61,6 @@
                          dst,
                          static_cast<int>(tag_)};
 
-<<<<<<< HEAD
   int mpi_code = 0;
 
   // Directly use CPU to wait MPI_Send. We cannot use GPU callback because
@@ -150,19 +74,6 @@
       info_aggregated_size.buffer, info_aggregated_size.size, MPI_CHAR,
       info_aggregated_size.rank, info_aggregated_size.tag, MPI_COMM_WORLD);
   ORT_ENFORCE(mpi_code == MPI_SUCCESS, "MPI Send fails.");
-=======
-  CommInfo_t info_data{buffer.get(),
-                       static_cast<int>(aggregated_aligned_tensor_bytes),
-                       dst,
-                       static_cast<int>(tag_)};
-
-
-  // Directly use CPU to wait MPI_Send. We cannot use GPU callback because
-  // MPI_Send may block the entire GPU until it returns.
-  MPI_CHECK(MPI_Send(
-    info_shape_sizes.buffer, info_shape_sizes.size, MPI_CHAR,
-    info_shape_sizes.rank, info_shape_sizes.tag, MPI_COMM_WORLD));
->>>>>>> ace41b80
 
   mpi_code = MPI_Send(
       info_shapes.buffer, info_shapes.size, MPI_CHAR,
@@ -208,7 +119,6 @@
   sendRange.Begin();
 #endif
 
-<<<<<<< HEAD
   CommInfo_t info_data{buffer.get(),
                        static_cast<int>(aggregated_aligned_tensor_bytes),
                        dst,
@@ -218,19 +128,6 @@
       info_data.buffer, info_data.size, MPI_CHAR,
       info_data.rank, info_data.tag, MPI_COMM_WORLD);
   ORT_ENFORCE(mpi_code == MPI_SUCCESS, "MPI Send fails.");
-=======
-  MPI_CHECK(MPI_Send(
-    info_aggregated_size.buffer, info_aggregated_size.size, MPI_CHAR,
-    info_aggregated_size.rank, info_aggregated_size.tag, MPI_COMM_WORLD));
-
-  MPI_CHECK(MPI_Send(
-    info_shapes.buffer, info_shapes.size, MPI_CHAR,
-    info_shapes.rank, info_shapes.tag, MPI_COMM_WORLD));
-
-  MPI_CHECK(MPI_Send(
-    info_data.buffer, info_data.size, MPI_CHAR,
-    info_data.rank, info_data.tag, MPI_COMM_WORLD));
->>>>>>> ace41b80
 
 #ifdef ENABLE_NVTX_PROFILE
   // End of major communication tasks.
